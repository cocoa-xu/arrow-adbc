--- conflicted
+++ resolved
@@ -20,12 +20,8 @@
 go 1.21
 
 require (
-<<<<<<< HEAD
 	cloud.google.com/go/bigquery v1.60.0
-	github.com/apache/arrow/go/v16 v16.0.0
-=======
 	github.com/apache/arrow/go/v17 v17.0.0-20240503231747-7cd9c6fbd313
->>>>>>> 10fb5276
 	github.com/bluele/gcache v0.0.2
 	github.com/golang/protobuf v1.5.4
 	github.com/google/uuid v1.6.0
@@ -35,12 +31,8 @@
 	golang.org/x/exp v0.0.0-20240318143956-a85f2c67cd81
 	golang.org/x/oauth2 v0.18.0
 	golang.org/x/sync v0.7.0
-<<<<<<< HEAD
-	golang.org/x/tools v0.20.0
+	golang.org/x/tools v0.21.0
 	google.golang.org/api v0.170.0
-=======
-	golang.org/x/tools v0.21.0
->>>>>>> 10fb5276
 	google.golang.org/grpc v1.63.2
 	google.golang.org/protobuf v1.34.0
 )
@@ -108,28 +100,19 @@
 	github.com/sirupsen/logrus v1.9.3 // indirect
 	github.com/stretchr/objx v0.5.2 // indirect
 	github.com/zeebo/xxh3 v1.0.2 // indirect
-<<<<<<< HEAD
 	go.opencensus.io v0.24.0 // indirect
 	go.opentelemetry.io/contrib/instrumentation/google.golang.org/grpc/otelgrpc v0.49.0 // indirect
 	go.opentelemetry.io/contrib/instrumentation/net/http/otelhttp v0.49.0 // indirect
 	go.opentelemetry.io/otel v1.24.0 // indirect
 	go.opentelemetry.io/otel/metric v1.24.0 // indirect
 	go.opentelemetry.io/otel/trace v1.24.0 // indirect
-	golang.org/x/crypto v0.22.0 // indirect
-	golang.org/x/mod v0.17.0 // indirect
-	golang.org/x/net v0.24.0 // indirect
-	golang.org/x/sys v0.19.0 // indirect
-	golang.org/x/term v0.19.0 // indirect
-	golang.org/x/text v0.14.0 // indirect
-	golang.org/x/time v0.5.0 // indirect
-=======
 	golang.org/x/crypto v0.23.0 // indirect
 	golang.org/x/mod v0.17.0 // indirect
 	golang.org/x/net v0.25.0 // indirect
 	golang.org/x/sys v0.20.0 // indirect
 	golang.org/x/term v0.20.0 // indirect
 	golang.org/x/text v0.15.0 // indirect
->>>>>>> 10fb5276
+	golang.org/x/time v0.5.0 // indirect
 	golang.org/x/xerrors v0.0.0-20231012003039-104605ab7028 // indirect
 	google.golang.org/appengine v1.6.8 // indirect
 	google.golang.org/genproto v0.0.0-20240227224415-6ceb2ff114de // indirect
